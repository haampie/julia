--- conflicted
+++ resolved
@@ -68,9 +68,6 @@
     jl_array_ptr;
     jl_sizeof_off_t;
     jl_sizeof_ios_t;
-<<<<<<< HEAD
-=======
-    jl_stdout_stream;
     jl_sizeof_stat;
     jl_stat;
     jl_lstat;
@@ -87,7 +84,6 @@
     jl_stat_blocks;
     jl_stat_mtime;
     jl_stat_ctime;
->>>>>>> af104a5f
     jl_stdout_obj;
     jl_stderr_obj;
     ios_fd;
@@ -102,7 +98,6 @@
     ios_getc;
     ios_getutf8;
     jl_getutf8;
-    jl_getenv;
     u8_isvalid;
     u8_strwidth;
     u8_strlen;
@@ -269,6 +264,6 @@
     jl_wrap_raw_dl_handle;
     uv_*;
     asprintf;
-local:
+  local:
     *;
 };