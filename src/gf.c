--- conflicted
+++ resolved
@@ -340,13 +340,8 @@
 static void print_sig(jl_tuple_t *type)
 {
     size_t i;
-<<<<<<< HEAD
-    for(i=0; i < type->length; i++) {
+    for(i=0; i < jl_tuple_len(type); i++) {
         if (i > 0) jl_printf(jl_stderr_tty, ", ");
-=======
-    for(i=0; i < jl_tuple_len(type); i++) {
-        if (i > 0) ios_printf(ios_stderr, ", ");
->>>>>>> 2377c60f
         jl_value_t *v = jl_tupleref(type,i);
         if (jl_is_tuple(v)) {
             jl_putc('(', jl_stderr_tty);
@@ -923,25 +918,6 @@
             l = l->next;
         }
         char *n = fname->name;
-<<<<<<< HEAD
-        jl_value_t *errstream = jl_get_global(jl_base_module,
-                                              jl_symbol("stderr_stream"));
-        JL_TRY {
-            if (errstream)
-                jl_set_current_output_stream_obj(errstream);
-            uv_stream_t *s = jl_current_output_stream();
-            jl_printf(s, "Warning: New definition %s", n);
-            jl_show((jl_value_t*)type);
-            jl_printf(s, " is ambiguous with %s", n);
-            jl_show((jl_value_t*)sig);
-            jl_printf(s, ".\n         Make sure %s", n);
-            jl_show(isect);
-            jl_printf(s, " is defined first.\n\n");
-        }
-        JL_CATCH {
-            jl_raise(jl_exception_in_transit);
-        }
-=======
         jl_value_t *errstream = jl_stderr_obj();
         ios_t *s = ios_stderr;
         ios_printf(s, "Warning: New definition %s", n);
@@ -951,7 +927,6 @@
         ios_printf(s, ".\n         Make sure %s", n);
         jl_show(errstream, isect);
         ios_printf(s, " is defined first.\n");
->>>>>>> 2377c60f
     done_chk_amb:
         JL_GC_POP();
     }
@@ -1364,22 +1339,13 @@
 
 static void print_methlist(jl_value_t *outstr, char *name, jl_methlist_t *ml)
 {
-<<<<<<< HEAD
-    uv_stream_t *s = (uv_stream_t*)jl_current_output_stream();
-=======
     ios_t *s = (ios_t*)jl_iostr_data(outstr);
->>>>>>> 2377c60f
     while (ml != JL_NULL) {
         jl_printf(s, "%s", name);
         if (ml->tvars != jl_null) {
             if (jl_is_typevar(ml->tvars)) {
-<<<<<<< HEAD
-                jl_putc('{', s); jl_show((jl_value_t*)ml->tvars);
+                jl_putc('{', s); jl_show(outstr, (jl_value_t*)ml->tvars);
                 jl_putc('}', s);
-=======
-                ios_putc('{', s); jl_show(outstr, (jl_value_t*)ml->tvars);
-                ios_putc('}', s);
->>>>>>> 2377c60f
             }
             else {
                 jl_show_tuple(outstr, ml->tvars, '{', '}', 0);
@@ -1409,15 +1375,9 @@
 {
     char *name = jl_gf_name(gf)->name;
     jl_methtable_t *mt = jl_gf_mtable(gf);
-<<<<<<< HEAD
-    print_methlist(name, mt->defs);
+    print_methlist(outstr, name, mt->defs);
     //jl_printf(jl_stdout_tty, "\ncache:\n");
-    //print_methlist(name, mt->cache);
-=======
-    print_methlist(outstr, name, mt->defs);
-    //ios_printf(ios_stdout, "\ncache:\n");
     //print_methlist(outstr, name, mt->cache);
->>>>>>> 2377c60f
 }
 
 void jl_initialize_generic_function(jl_function_t *f, jl_sym_t *name)
