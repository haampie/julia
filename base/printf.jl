--- conflicted
+++ resolved
@@ -4,13 +4,8 @@
 
 ### printf formatter generation ###
 
-<<<<<<< HEAD
-function _jl_printf_gen(s::String)
+function printf_gen(s::String)
     args = {:(out::Stream)}
-=======
-function printf_gen(s::String)
-    args = {:(out::IOStream)}
->>>>>>> b3690749
     blk = expr(:block, :(local neg, pt, len, exp))
     for x in printf_parse(s)
         if isa(x,String)
